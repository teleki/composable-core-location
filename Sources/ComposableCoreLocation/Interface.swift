import Combine
import ComposableArchitecture
import CoreLocation

/// A wrapper around Core Location's `CLLocationManager` that exposes its functionality through
/// effects and actions, making it easy to use with the Composable Architecture and easy to test.
///
/// To use it, one begins by adding an action to your domain that represents all of the actions the
/// manager can emit via the `CLLocationManagerDelegate` methods:
///
/// ```swift
/// import ComposableCoreLocation
///
/// enum AppAction {
///   case locationManager(LocationManager.Action)
///
///   // Your domain's other actions:
///   ...
/// }
/// ```
///
/// The `LocationManager.Action` enum holds a case for each delegate method of
/// `CLLocationManagerDelegate`, such as `didUpdateLocations`, `didEnterRegion`, `didUpdateHeading`,
/// and more.
///
/// Next we add a `LocationManager`, which is a wrapper around `CLLocationManager` that the library
/// provides, to the application's environment of dependencies:
///
/// ```swift
/// struct AppEnvironment {
///   var locationManager: LocationManager
///
///   // Your domain's other dependencies:
///   ...
/// }
/// ```
///
/// Then, we simultaneously subscribe to delegate actions and request authorization from our
/// application's reducer by returning an effect from an action to kick things off. One good choice
/// for such an action is the `onAppear` of your view.
///
/// ```swift
/// let appReducer = Reducer<AppState, AppAction, AppEnvironment> {
///   state, action, environment in
///
///   switch action {
///   case .onAppear:
///     return .merge(
///       environment.locationManager
///         .delegate()
///         .map(AppAction.locationManager),
///
///       environment.locationManager
///         .requestWhenInUseAuthorization()
///         .fireAndForget()
///     )
///
///   ...
///   }
/// }
/// ```
///
/// With that initial setup we will now get all of `CLLocationManagerDelegate`'s delegate methods
/// delivered to our reducer via actions. To handle a particular delegate action we can destructure
/// it inside the `.locationManager` case we added to our `AppAction`. For example, once we get
/// location authorization from the user we could request their current location:
///
/// ```swift
/// case .locationManager(.didChangeAuthorization(.authorizedAlways)),
///      .locationManager(.didChangeAuthorization(.authorizedWhenInUse)):
///
///   return environment.locationManager
///     .requestLocation()
///     .fireAndForget()
/// ```
///
/// If the user denies location access we can show an alert telling them that we need access to be
/// able to do anything in the app:
///
/// ```swift
/// case .locationManager(.didChangeAuthorization(.denied)),
///      .locationManager(.didChangeAuthorization(.restricted)):
///
///   state.alert = """
///     Please give location access so that we can show you some cool stuff.
///     """
///   return .none
/// ```
///
/// Otherwise, we'll be notified of the user's location by handling the `.didUpdateLocations`
/// action:
///
/// ```swift
/// case let .locationManager(.didUpdateLocations(locations)):
///   // Do something cool with user's current location.
///   ...
/// ```
///
/// Once you have handled all the `CLLocationManagerDelegate` actions you care about, you can ignore
/// the rest:
///
/// ```swift
/// case .locationManager:
///   return .none
/// ```
///
/// And finally, when creating the `Store` to power your application you will supply the "live"
/// implementation of the `LocationManager`, which is an instance that holds onto a
/// `CLLocationManager` on the inside and interacts with it directly:
///
/// ```swift
/// let store = Store(
///   initialState: AppState(),
///   reducer: appReducer,
///   environment: AppEnvironment(
///     locationManager: .live,
///     // And your other dependencies...
///   )
/// )
/// ```
///
/// This is enough to implement a basic application that interacts with Core Location.
///
/// The true power of building your application and interfacing with Core Location in this way is
/// the ability to _test_ how your application interacts with Core Location. It starts by creating
/// a `TestStore` whose environment contains a ``failing`` version of the `LocationManager`. Then,
/// you can selectively override whichever endpoints your feature needs to supply deterministic
/// functionality.
///
/// For example, to test the flow of asking for location authorization, being denied, and showing an
/// alert, we need to override the `create` and `requestWhenInUseAuthorization` endpoints. The
/// `create` endpoint needs to return an effect that emits the delegate actions, which we can
/// control via a publish subject. And the `requestWhenInUseAuthorization` endpoint is a
/// fire-and-forget effect, but we can make assertions that it was called how we expect.
///
/// ```swift
/// let store = TestStore(
///   initialState: AppState(),
///   reducer: appReducer,
///   environment: AppEnvironment(
///     locationManager: .failing
///   )
/// )
///
/// var didRequestInUseAuthorization = false
/// let locationManagerSubject = PassthroughSubject<LocationManager.Action, Never>()
///
/// store.environment.locationManager.create = { locationManagerSubject.eraseToEffect() }
/// store.environment.locationManager.requestWhenInUseAuthorization = {
///   .fireAndForget { didRequestInUseAuthorization = true }
/// }
/// ```
///
/// Then we can write an assertion that simulates a sequence of user steps and location manager
/// delegate actions, and we can assert against how state mutates and how effects are received. For
/// example, we can have the user come to the screen, deny the location authorization request, and
/// then assert that an effect was received which caused the alert to show:
///
/// ```swift
/// store.send(.onAppear)
///
/// // Simulate the user denying location access
/// locationManagerSubject.send(.didChangeAuthorization(.denied))
///
/// // We receive the authorization change delegate action from the effect
/// store.receive(.locationManager(.didChangeAuthorization(.denied))) {
///   $0.alert = """
///     Please give location access so that we can show you some cool stuff.
///     """
///
/// // Store assertions require all effects to be completed, so we complete
/// // the subject manually.
/// locationManagerSubject.send(completion: .finished)
/// ```
///
/// And this is only the tip of the iceberg. We can further test what happens when we are granted
/// authorization by the user and the request for their location returns a specific location that we
/// control, and even what happens when the request for their location fails. It is very easy to
/// write these tests, and we can test deep, subtle properties of our application.
///
public struct LocationManager {
  /// Actions that correspond to `CLLocationManagerDelegate` methods.
  ///
  /// See `CLLocationManagerDelegate` for more information.
  public enum Action: Equatable {
    case didChangeAuthorization(CLAuthorizationStatus)

    @available(tvOS, unavailable)
    @available(watchOS, unavailable)
    case didDetermineState(CLRegionState, region: Region)

    @available(tvOS, unavailable)
    @available(watchOS, unavailable)
    case didEnterRegion(Region)

    @available(tvOS, unavailable)
    @available(watchOS, unavailable)
    case didExitRegion(Region)

    @available(macOS, unavailable)
    @available(tvOS, unavailable)
    @available(watchOS, unavailable)
    case didFailRanging(beaconConstraint: CLBeaconIdentityConstraint, error: Error)

    case didFailWithError(Error)

    @available(tvOS, unavailable)
    @available(watchOS, unavailable)
    case didFinishDeferredUpdatesWithError(Error?)

    @available(tvOS, unavailable)
    @available(watchOS, unavailable)
    case didPauseLocationUpdates

    @available(tvOS, unavailable)
    @available(watchOS, unavailable)
    case didResumeLocationUpdates

    @available(tvOS, unavailable)
    @available(watchOS, unavailable)
    case didStartMonitoring(region: Region)

    @available(macOS, unavailable)
    @available(tvOS, unavailable)
    case didUpdateHeading(newHeading: Heading)

    case didUpdateLocations([Location])

    @available(macCatalyst, deprecated: 13)
    @available(tvOS, unavailable)
    case didUpdateTo(newLocation: Location, oldLocation: Location)

    @available(macOS, unavailable)
    @available(tvOS, unavailable)
    @available(watchOS, unavailable)
    case didVisit(Visit)

    @available(tvOS, unavailable)
    @available(watchOS, unavailable)
    case monitoringDidFail(region: Region?, error: Error)

    @available(macOS, unavailable)
    @available(tvOS, unavailable)
    @available(watchOS, unavailable)
    case didRangeBeacons([Beacon], satisfyingConstraint: CLBeaconIdentityConstraint)
  }

  public struct Error: Swift.Error, Equatable {
    public let error: NSError

    public init(_ error: Swift.Error) {
      self.error = error as NSError
    }
  }

  public var accuracyAuthorization: () -> AccuracyAuthorization?

  public var authorizationStatus: () -> CLAuthorizationStatus

<<<<<<< HEAD
  public var delegate: () -> Effect<Action>

  @available(macOS, unavailable)
  @available(tvOS, unavailable)
  public var dismissHeadingCalibrationDisplay: () -> Effect<Never>
=======
  public var delegate: () -> EffectPublisher<Action, Never>

  public var dismissHeadingCalibrationDisplay: () -> EffectPublisher<Never, Never>
>>>>>>> 68cb1f3e

  public var heading: () -> Heading?

  public var headingAvailable: () -> Bool

  public var isRangingAvailable: () -> Bool

  public var location: () -> Location?

  public var locationServicesEnabled: () -> Bool

  public var maximumRegionMonitoringDistance: () -> CLLocationDistance

  public var monitoredRegions: () -> Set<Region>

<<<<<<< HEAD
  @available(tvOS, unavailable)
  public var requestAlwaysAuthorization: () -> Effect<Never>

  public var requestLocation: () -> Effect<Never>

  public var requestWhenInUseAuthorization: () -> Effect<Never>

  public var requestTemporaryFullAccuracyAuthorization: (String) -> Effect<Never>

  public var set: (Properties) -> Effect<Never>
=======
  public var requestAlwaysAuthorization: () -> EffectPublisher<Never, Never>

  public var requestLocation: () -> EffectPublisher<Never, Never>

  public var requestWhenInUseAuthorization: () -> EffectPublisher<Never, Never>

  public var requestTemporaryFullAccuracyAuthorization: (String) -> EffectPublisher<Never, Error>

  public var set: (Properties) -> EffectPublisher<Never, Never>
>>>>>>> 68cb1f3e

  public var significantLocationChangeMonitoringAvailable: () -> Bool

<<<<<<< HEAD
  @available(tvOS, unavailable)
  @available(watchOS, unavailable)
  public var startMonitoringForRegion: (Region) -> Effect<Never>

  @available(tvOS, unavailable)
  @available(watchOS, unavailable)
  public var startMonitoringSignificantLocationChanges: () -> Effect<Never>

  @available(macOS, unavailable)
  @available(tvOS, unavailable)
  @available(watchOS, unavailable)
  public var startMonitoringVisits: () -> Effect<Never>

  @available(macOS, unavailable)
  @available(tvOS, unavailable)
  public var startUpdatingHeading: () -> Effect<Never>

  @available(tvOS, unavailable)
  public var startUpdatingLocation: () -> Effect<Never>

  @available(tvOS, unavailable)
  @available(watchOS, unavailable)
  public var stopMonitoringForRegion: (Region) -> Effect<Never>

  @available(tvOS, unavailable)
  @available(watchOS, unavailable)
  public var stopMonitoringSignificantLocationChanges: () -> Effect<Never>

  @available(macOS, unavailable)
  @available(tvOS, unavailable)
  @available(watchOS, unavailable)
  public var stopMonitoringVisits: () -> Effect<Never>

  @available(macOS, unavailable)
  @available(tvOS, unavailable)
  public var stopUpdatingHeading: () -> Effect<Never>

  public var stopUpdatingLocation: () -> Effect<Never>
=======
  public var startMonitoringForRegion: (Region) -> EffectPublisher<Never, Never>

  public var startMonitoringSignificantLocationChanges: () -> EffectPublisher<Never, Never>

  public var startMonitoringVisits: () -> EffectPublisher<Never, Never>

  public var startUpdatingHeading: () -> EffectPublisher<Never, Never>

  public var startUpdatingLocation: () -> EffectPublisher<Never, Never>

  public var stopMonitoringForRegion: (Region) -> EffectPublisher<Never, Never>

  public var stopMonitoringSignificantLocationChanges: () -> EffectPublisher<Never, Never>

  public var stopMonitoringVisits: () -> EffectPublisher<Never, Never>

  public var stopUpdatingHeading: () -> EffectPublisher<Never, Never>

  public var stopUpdatingLocation: () -> EffectPublisher<Never, Never>
>>>>>>> 68cb1f3e

  /// Updates the given properties of a uniquely identified `CLLocationManager`.
  public func set(
    activityType: CLActivityType? = nil,
    allowsBackgroundLocationUpdates: Bool? = nil,
    desiredAccuracy: CLLocationAccuracy? = nil,
    distanceFilter: CLLocationDistance? = nil,
    headingFilter: CLLocationDegrees? = nil,
    headingOrientation: CLDeviceOrientation? = nil,
    pausesLocationUpdatesAutomatically: Bool? = nil,
    showsBackgroundLocationIndicator: Bool? = nil
<<<<<<< HEAD
  ) -> Effect<Never> {
    self.set(
      Properties(
        activityType: activityType,
        allowsBackgroundLocationUpdates: allowsBackgroundLocationUpdates,
        desiredAccuracy: desiredAccuracy,
        distanceFilter: distanceFilter,
        headingFilter: headingFilter,
        headingOrientation: headingOrientation,
        pausesLocationUpdatesAutomatically: pausesLocationUpdatesAutomatically,
        showsBackgroundLocationIndicator: showsBackgroundLocationIndicator
=======
  ) -> EffectPublisher<Never, Never> {
    #if os(macOS) || os(tvOS) || os(watchOS)
      return .none
    #else
      return self.set(
        Properties(
          activityType: activityType,
          allowsBackgroundLocationUpdates: allowsBackgroundLocationUpdates,
          desiredAccuracy: desiredAccuracy,
          distanceFilter: distanceFilter,
          headingFilter: headingFilter,
          headingOrientation: headingOrientation,
          pausesLocationUpdatesAutomatically: pausesLocationUpdatesAutomatically,
          showsBackgroundLocationIndicator: showsBackgroundLocationIndicator
        )
>>>>>>> 68cb1f3e
      )
    #endif
  }
}

extension LocationManager {
  public struct Properties: Equatable {
    var activityType: CLActivityType? = nil

    var allowsBackgroundLocationUpdates: Bool? = nil

    var desiredAccuracy: CLLocationAccuracy? = nil

    var distanceFilter: CLLocationDistance? = nil

    var headingFilter: CLLocationDegrees? = nil

    var headingOrientation: CLDeviceOrientation? = nil

    var pausesLocationUpdatesAutomatically: Bool? = nil

    var showsBackgroundLocationIndicator: Bool? = nil

    public static func == (lhs: Self, rhs: Self) -> Bool {
      var isEqual = true
      #if os(iOS) || targetEnvironment(macCatalyst) || os(watchOS)
        isEqual =
          isEqual
          && lhs.activityType == rhs.activityType
          && lhs.allowsBackgroundLocationUpdates == rhs.allowsBackgroundLocationUpdates
      #endif
      isEqual =
        isEqual
        && lhs.desiredAccuracy == rhs.desiredAccuracy
        && lhs.distanceFilter == rhs.distanceFilter
      #if os(iOS) || targetEnvironment(macCatalyst) || os(watchOS)
        isEqual =
          isEqual
          && lhs.headingFilter == rhs.headingFilter
          && lhs.headingOrientation == rhs.headingOrientation
      #endif
      #if os(iOS) || targetEnvironment(macCatalyst)
        isEqual =
          isEqual
          && lhs.pausesLocationUpdatesAutomatically == rhs.pausesLocationUpdatesAutomatically
          && lhs.showsBackgroundLocationIndicator == rhs.showsBackgroundLocationIndicator
      #endif
      return isEqual
    }

    @available(macOS, unavailable)
    @available(tvOS, unavailable)
    @available(watchOS, unavailable)
    public init(
      activityType: CLActivityType? = nil,
      allowsBackgroundLocationUpdates: Bool? = nil,
      desiredAccuracy: CLLocationAccuracy? = nil,
      distanceFilter: CLLocationDistance? = nil,
      headingFilter: CLLocationDegrees? = nil,
      headingOrientation: CLDeviceOrientation? = nil,
      pausesLocationUpdatesAutomatically: Bool? = nil,
      showsBackgroundLocationIndicator: Bool? = nil
    ) {
      self.activityType = activityType
      self.allowsBackgroundLocationUpdates = allowsBackgroundLocationUpdates
      self.desiredAccuracy = desiredAccuracy
      self.distanceFilter = distanceFilter
      self.headingFilter = headingFilter
      self.headingOrientation = headingOrientation
      self.pausesLocationUpdatesAutomatically = pausesLocationUpdatesAutomatically
      self.showsBackgroundLocationIndicator = showsBackgroundLocationIndicator
    }

    @available(iOS, unavailable)
    @available(macCatalyst, unavailable)
    @available(watchOS, unavailable)
    public init(
      desiredAccuracy: CLLocationAccuracy? = nil,
      distanceFilter: CLLocationDistance? = nil
    ) {
      self.desiredAccuracy = desiredAccuracy
      self.distanceFilter = distanceFilter
    }

    @available(iOS, unavailable)
    @available(macCatalyst, unavailable)
    @available(macOS, unavailable)
    @available(tvOS, unavailable)
    public init(
      activityType: CLActivityType? = nil,
      allowsBackgroundLocationUpdates: Bool? = nil,
      desiredAccuracy: CLLocationAccuracy? = nil,
      distanceFilter: CLLocationDistance? = nil,
      headingFilter: CLLocationDegrees? = nil,
      headingOrientation: CLDeviceOrientation? = nil
    ) {
      self.activityType = activityType
      self.allowsBackgroundLocationUpdates = allowsBackgroundLocationUpdates
      self.desiredAccuracy = desiredAccuracy
      self.distanceFilter = distanceFilter
      self.headingFilter = headingFilter
      self.headingOrientation = headingOrientation
    }
  }
}<|MERGE_RESOLUTION|>--- conflicted
+++ resolved
@@ -257,17 +257,9 @@
 
   public var authorizationStatus: () -> CLAuthorizationStatus
 
-<<<<<<< HEAD
-  public var delegate: () -> Effect<Action>
-
-  @available(macOS, unavailable)
-  @available(tvOS, unavailable)
-  public var dismissHeadingCalibrationDisplay: () -> Effect<Never>
-=======
   public var delegate: () -> EffectPublisher<Action, Never>
 
   public var dismissHeadingCalibrationDisplay: () -> EffectPublisher<Never, Never>
->>>>>>> 68cb1f3e
 
   public var heading: () -> Heading?
 
@@ -283,18 +275,6 @@
 
   public var monitoredRegions: () -> Set<Region>
 
-<<<<<<< HEAD
-  @available(tvOS, unavailable)
-  public var requestAlwaysAuthorization: () -> Effect<Never>
-
-  public var requestLocation: () -> Effect<Never>
-
-  public var requestWhenInUseAuthorization: () -> Effect<Never>
-
-  public var requestTemporaryFullAccuracyAuthorization: (String) -> Effect<Never>
-
-  public var set: (Properties) -> Effect<Never>
-=======
   public var requestAlwaysAuthorization: () -> EffectPublisher<Never, Never>
 
   public var requestLocation: () -> EffectPublisher<Never, Never>
@@ -304,50 +284,9 @@
   public var requestTemporaryFullAccuracyAuthorization: (String) -> EffectPublisher<Never, Error>
 
   public var set: (Properties) -> EffectPublisher<Never, Never>
->>>>>>> 68cb1f3e
 
   public var significantLocationChangeMonitoringAvailable: () -> Bool
 
-<<<<<<< HEAD
-  @available(tvOS, unavailable)
-  @available(watchOS, unavailable)
-  public var startMonitoringForRegion: (Region) -> Effect<Never>
-
-  @available(tvOS, unavailable)
-  @available(watchOS, unavailable)
-  public var startMonitoringSignificantLocationChanges: () -> Effect<Never>
-
-  @available(macOS, unavailable)
-  @available(tvOS, unavailable)
-  @available(watchOS, unavailable)
-  public var startMonitoringVisits: () -> Effect<Never>
-
-  @available(macOS, unavailable)
-  @available(tvOS, unavailable)
-  public var startUpdatingHeading: () -> Effect<Never>
-
-  @available(tvOS, unavailable)
-  public var startUpdatingLocation: () -> Effect<Never>
-
-  @available(tvOS, unavailable)
-  @available(watchOS, unavailable)
-  public var stopMonitoringForRegion: (Region) -> Effect<Never>
-
-  @available(tvOS, unavailable)
-  @available(watchOS, unavailable)
-  public var stopMonitoringSignificantLocationChanges: () -> Effect<Never>
-
-  @available(macOS, unavailable)
-  @available(tvOS, unavailable)
-  @available(watchOS, unavailable)
-  public var stopMonitoringVisits: () -> Effect<Never>
-
-  @available(macOS, unavailable)
-  @available(tvOS, unavailable)
-  public var stopUpdatingHeading: () -> Effect<Never>
-
-  public var stopUpdatingLocation: () -> Effect<Never>
-=======
   public var startMonitoringForRegion: (Region) -> EffectPublisher<Never, Never>
 
   public var startMonitoringSignificantLocationChanges: () -> EffectPublisher<Never, Never>
@@ -367,7 +306,6 @@
   public var stopUpdatingHeading: () -> EffectPublisher<Never, Never>
 
   public var stopUpdatingLocation: () -> EffectPublisher<Never, Never>
->>>>>>> 68cb1f3e
 
   /// Updates the given properties of a uniquely identified `CLLocationManager`.
   public func set(
@@ -379,19 +317,6 @@
     headingOrientation: CLDeviceOrientation? = nil,
     pausesLocationUpdatesAutomatically: Bool? = nil,
     showsBackgroundLocationIndicator: Bool? = nil
-<<<<<<< HEAD
-  ) -> Effect<Never> {
-    self.set(
-      Properties(
-        activityType: activityType,
-        allowsBackgroundLocationUpdates: allowsBackgroundLocationUpdates,
-        desiredAccuracy: desiredAccuracy,
-        distanceFilter: distanceFilter,
-        headingFilter: headingFilter,
-        headingOrientation: headingOrientation,
-        pausesLocationUpdatesAutomatically: pausesLocationUpdatesAutomatically,
-        showsBackgroundLocationIndicator: showsBackgroundLocationIndicator
-=======
   ) -> EffectPublisher<Never, Never> {
     #if os(macOS) || os(tvOS) || os(watchOS)
       return .none
@@ -407,7 +332,6 @@
           pausesLocationUpdatesAutomatically: pausesLocationUpdatesAutomatically,
           showsBackgroundLocationIndicator: showsBackgroundLocationIndicator
         )
->>>>>>> 68cb1f3e
       )
     #endif
   }
