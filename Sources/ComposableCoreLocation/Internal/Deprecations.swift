// NB: Deprecated after 0.1.0:

#if DEBUG
  extension LocationManager {
    @available(
      *, deprecated,
      message:
        "Use 'Effect.cancellable' and 'Effect.cancel' to manage the lifecycle of 'LocationManager.delegate'"
    )
<<<<<<< HEAD
    public func create(id: AnyHashable) -> Effect<Action> {
=======
    public func create(id: AnyHashable) -> EffectPublisher<Action, Never> {
>>>>>>> 68cb1f3e
      self.delegate().cancellable(id: id)
    }

    @available(
      *, deprecated,
      message:
        "Use 'Effect.cancellable' and 'Effect.cancel' to manage the lifecycle of 'LocationManager.delegate'"
    )
<<<<<<< HEAD
    public func destroy(id: AnyHashable) -> Effect<Never> {
=======
    public func destroy(id: AnyHashable) -> EffectPublisher<Never, Never> {
>>>>>>> 68cb1f3e
      .cancel(id: id)
    }

    @available(*, unavailable, message: "Use 'LocationManager.failing', instead")
    public static func unimplemented(
      accuracyAuthorization: @escaping (AnyHashable) -> AccuracyAuthorization? = { _ in
        _unimplemented("accuracyAuthorization")
      },
      authorizationStatus: @escaping () -> CLAuthorizationStatus = {
        _unimplemented("authorizationStatus")
      },
<<<<<<< HEAD
      create: @escaping (_ id: AnyHashable) -> Effect<Action> = { _ in
        _unimplemented("create")
      },
      destroy: @escaping (AnyHashable) -> Effect<Never> = { _ in _unimplemented("destroy") },
      dismissHeadingCalibrationDisplay: @escaping (AnyHashable) -> Effect<Never> = { _ in
=======
      create: @escaping (_ id: AnyHashable) -> EffectPublisher<Action, Never> = { _ in
        _unimplemented("create")
      },
      destroy: @escaping (AnyHashable) -> EffectPublisher<Never, Never> = { _ in
        _unimplemented("destroy")
      },
      dismissHeadingCalibrationDisplay: @escaping (AnyHashable) -> EffectPublisher<Never, Never> = {
        _ in
>>>>>>> 68cb1f3e
        _unimplemented("dismissHeadingCalibrationDisplay")
      },
      heading: @escaping (AnyHashable) -> Heading? = { _ in _unimplemented("heading") },
      headingAvailable: @escaping () -> Bool = { _unimplemented("headingAvailable") },
      isRangingAvailable: @escaping () -> Bool = { _unimplemented("isRangingAvailable") },
      location: @escaping (AnyHashable) -> Location? = { _ in _unimplemented("location") },
      locationServicesEnabled: @escaping () -> Bool = { _unimplemented("locationServicesEnabled") },
      maximumRegionMonitoringDistance: @escaping (AnyHashable) -> CLLocationDistance = { _ in
        _unimplemented("maximumRegionMonitoringDistance")
      },
      monitoredRegions: @escaping (AnyHashable) -> Set<Region> = { _ in
        _unimplemented("monitoredRegions")
      },
<<<<<<< HEAD
      requestAlwaysAuthorization: @escaping (AnyHashable) -> Effect<Never> = { _ in
        _unimplemented("requestAlwaysAuthorization")
      },
      requestLocation: @escaping (AnyHashable) -> Effect<Never> = { _ in
        _unimplemented("requestLocation")
      },
      requestWhenInUseAuthorization: @escaping (AnyHashable) -> Effect<Never> = { _ in
        _unimplemented("requestWhenInUseAuthorization")
      },
      requestTemporaryFullAccuracyAuthorization: @escaping (AnyHashable, String) -> Effect<
        Never
      > = { _, _ in
        _unimplemented("requestTemporaryFullAccuracyAuthorization")
      },
      set: @escaping (_ id: AnyHashable, _ properties: Properties) -> Effect<Never> = {
=======
      requestAlwaysAuthorization: @escaping (AnyHashable) -> EffectPublisher<Never, Never> = { _ in
        _unimplemented("requestAlwaysAuthorization")
      },
      requestLocation: @escaping (AnyHashable) -> EffectPublisher<Never, Never> = { _ in
        _unimplemented("requestLocation")
      },
      requestWhenInUseAuthorization: @escaping (AnyHashable) -> EffectPublisher<Never, Never> = {
        _ in
        _unimplemented("requestWhenInUseAuthorization")
      },
      requestTemporaryFullAccuracyAuthorization: @escaping (AnyHashable, String) -> EffectPublisher<
        Never, Never
      > = { _, _ in
        _unimplemented("requestTemporaryFullAccuracyAuthorization")
      },
      set: @escaping (_ id: AnyHashable, _ properties: Properties) -> EffectPublisher<
        Never, Never
      > = {
>>>>>>> 68cb1f3e
        _, _ in _unimplemented("set")
      },
      significantLocationChangeMonitoringAvailable: @escaping () -> Bool = {
        _unimplemented("significantLocationChangeMonitoringAvailable")
      },
<<<<<<< HEAD
      startMonitoringSignificantLocationChanges: @escaping (AnyHashable) -> Effect<Never> = {
        _ in _unimplemented("startMonitoringSignificantLocationChanges")
      },
      startMonitoringForRegion: @escaping (AnyHashable, Region) -> Effect<Never> = { _, _ in
        _unimplemented("startMonitoringForRegion")
      },
      startMonitoringVisits: @escaping (AnyHashable) -> Effect<Never> = { _ in
        _unimplemented("startMonitoringVisits")
      },
      startUpdatingLocation: @escaping (AnyHashable) -> Effect<Never> = { _ in
        _unimplemented("startUpdatingLocation")
      },
      stopMonitoringSignificantLocationChanges: @escaping (AnyHashable) -> Effect<Never> = {
        _ in _unimplemented("stopMonitoringSignificantLocationChanges")
      },
      stopMonitoringForRegion: @escaping (AnyHashable, Region) -> Effect<Never> = { _, _ in
        _unimplemented("stopMonitoringForRegion")
      },
      stopMonitoringVisits: @escaping (AnyHashable) -> Effect<Never> = { _ in
        _unimplemented("stopMonitoringVisits")
      },
      startUpdatingHeading: @escaping (AnyHashable) -> Effect<Never> = { _ in
        _unimplemented("startUpdatingHeading")
      },
      stopUpdatingHeading: @escaping (AnyHashable) -> Effect<Never> = { _ in
        _unimplemented("stopUpdatingHeading")
      },
      stopUpdatingLocation: @escaping (AnyHashable) -> Effect<Never> = { _ in
=======
      startMonitoringSignificantLocationChanges: @escaping (AnyHashable) -> EffectPublisher<
        Never, Never
      > = {
        _ in _unimplemented("startMonitoringSignificantLocationChanges")
      },
      startMonitoringForRegion: @escaping (AnyHashable, Region) -> EffectPublisher<Never, Never> = {
        _, _ in
        _unimplemented("startMonitoringForRegion")
      },
      startMonitoringVisits: @escaping (AnyHashable) -> EffectPublisher<Never, Never> = { _ in
        _unimplemented("startMonitoringVisits")
      },
      startUpdatingLocation: @escaping (AnyHashable) -> EffectPublisher<Never, Never> = { _ in
        _unimplemented("startUpdatingLocation")
      },
      stopMonitoringSignificantLocationChanges: @escaping (AnyHashable) -> EffectPublisher<
        Never, Never
      > = {
        _ in _unimplemented("stopMonitoringSignificantLocationChanges")
      },
      stopMonitoringForRegion: @escaping (AnyHashable, Region) -> EffectPublisher<Never, Never> = {
        _, _ in
        _unimplemented("stopMonitoringForRegion")
      },
      stopMonitoringVisits: @escaping (AnyHashable) -> EffectPublisher<Never, Never> = { _ in
        _unimplemented("stopMonitoringVisits")
      },
      startUpdatingHeading: @escaping (AnyHashable) -> EffectPublisher<Never, Never> = { _ in
        _unimplemented("startUpdatingHeading")
      },
      stopUpdatingHeading: @escaping (AnyHashable) -> EffectPublisher<Never, Never> = { _ in
        _unimplemented("stopUpdatingHeading")
      },
      stopUpdatingLocation: @escaping (AnyHashable) -> EffectPublisher<Never, Never> = { _ in
>>>>>>> 68cb1f3e
        _unimplemented("stopUpdatingLocation")
      }
    ) -> Self {
      fatalError()
    }
  }

  public func _unimplemented(
    _ function: StaticString, file: StaticString = #file, line: UInt = #line
  ) -> Never {
    fatalError(
      """
      `\(function)` was called but is not implemented. Be sure to provide an implementation for
      this endpoint when creating the mock.
      """,
      file: file,
      line: line
    )
  }
#endif<|MERGE_RESOLUTION|>--- conflicted
+++ resolved
@@ -7,11 +7,7 @@
       message:
         "Use 'Effect.cancellable' and 'Effect.cancel' to manage the lifecycle of 'LocationManager.delegate'"
     )
-<<<<<<< HEAD
-    public func create(id: AnyHashable) -> Effect<Action> {
-=======
     public func create(id: AnyHashable) -> EffectPublisher<Action, Never> {
->>>>>>> 68cb1f3e
       self.delegate().cancellable(id: id)
     }
 
@@ -20,11 +16,7 @@
       message:
         "Use 'Effect.cancellable' and 'Effect.cancel' to manage the lifecycle of 'LocationManager.delegate'"
     )
-<<<<<<< HEAD
-    public func destroy(id: AnyHashable) -> Effect<Never> {
-=======
     public func destroy(id: AnyHashable) -> EffectPublisher<Never, Never> {
->>>>>>> 68cb1f3e
       .cancel(id: id)
     }
 
@@ -36,13 +28,6 @@
       authorizationStatus: @escaping () -> CLAuthorizationStatus = {
         _unimplemented("authorizationStatus")
       },
-<<<<<<< HEAD
-      create: @escaping (_ id: AnyHashable) -> Effect<Action> = { _ in
-        _unimplemented("create")
-      },
-      destroy: @escaping (AnyHashable) -> Effect<Never> = { _ in _unimplemented("destroy") },
-      dismissHeadingCalibrationDisplay: @escaping (AnyHashable) -> Effect<Never> = { _ in
-=======
       create: @escaping (_ id: AnyHashable) -> EffectPublisher<Action, Never> = { _ in
         _unimplemented("create")
       },
@@ -51,7 +36,6 @@
       },
       dismissHeadingCalibrationDisplay: @escaping (AnyHashable) -> EffectPublisher<Never, Never> = {
         _ in
->>>>>>> 68cb1f3e
         _unimplemented("dismissHeadingCalibrationDisplay")
       },
       heading: @escaping (AnyHashable) -> Heading? = { _ in _unimplemented("heading") },
@@ -65,23 +49,6 @@
       monitoredRegions: @escaping (AnyHashable) -> Set<Region> = { _ in
         _unimplemented("monitoredRegions")
       },
-<<<<<<< HEAD
-      requestAlwaysAuthorization: @escaping (AnyHashable) -> Effect<Never> = { _ in
-        _unimplemented("requestAlwaysAuthorization")
-      },
-      requestLocation: @escaping (AnyHashable) -> Effect<Never> = { _ in
-        _unimplemented("requestLocation")
-      },
-      requestWhenInUseAuthorization: @escaping (AnyHashable) -> Effect<Never> = { _ in
-        _unimplemented("requestWhenInUseAuthorization")
-      },
-      requestTemporaryFullAccuracyAuthorization: @escaping (AnyHashable, String) -> Effect<
-        Never
-      > = { _, _ in
-        _unimplemented("requestTemporaryFullAccuracyAuthorization")
-      },
-      set: @escaping (_ id: AnyHashable, _ properties: Properties) -> Effect<Never> = {
-=======
       requestAlwaysAuthorization: @escaping (AnyHashable) -> EffectPublisher<Never, Never> = { _ in
         _unimplemented("requestAlwaysAuthorization")
       },
@@ -100,42 +67,11 @@
       set: @escaping (_ id: AnyHashable, _ properties: Properties) -> EffectPublisher<
         Never, Never
       > = {
->>>>>>> 68cb1f3e
         _, _ in _unimplemented("set")
       },
       significantLocationChangeMonitoringAvailable: @escaping () -> Bool = {
         _unimplemented("significantLocationChangeMonitoringAvailable")
       },
-<<<<<<< HEAD
-      startMonitoringSignificantLocationChanges: @escaping (AnyHashable) -> Effect<Never> = {
-        _ in _unimplemented("startMonitoringSignificantLocationChanges")
-      },
-      startMonitoringForRegion: @escaping (AnyHashable, Region) -> Effect<Never> = { _, _ in
-        _unimplemented("startMonitoringForRegion")
-      },
-      startMonitoringVisits: @escaping (AnyHashable) -> Effect<Never> = { _ in
-        _unimplemented("startMonitoringVisits")
-      },
-      startUpdatingLocation: @escaping (AnyHashable) -> Effect<Never> = { _ in
-        _unimplemented("startUpdatingLocation")
-      },
-      stopMonitoringSignificantLocationChanges: @escaping (AnyHashable) -> Effect<Never> = {
-        _ in _unimplemented("stopMonitoringSignificantLocationChanges")
-      },
-      stopMonitoringForRegion: @escaping (AnyHashable, Region) -> Effect<Never> = { _, _ in
-        _unimplemented("stopMonitoringForRegion")
-      },
-      stopMonitoringVisits: @escaping (AnyHashable) -> Effect<Never> = { _ in
-        _unimplemented("stopMonitoringVisits")
-      },
-      startUpdatingHeading: @escaping (AnyHashable) -> Effect<Never> = { _ in
-        _unimplemented("startUpdatingHeading")
-      },
-      stopUpdatingHeading: @escaping (AnyHashable) -> Effect<Never> = { _ in
-        _unimplemented("stopUpdatingHeading")
-      },
-      stopUpdatingLocation: @escaping (AnyHashable) -> Effect<Never> = { _ in
-=======
       startMonitoringSignificantLocationChanges: @escaping (AnyHashable) -> EffectPublisher<
         Never, Never
       > = {
@@ -170,7 +106,6 @@
         _unimplemented("stopUpdatingHeading")
       },
       stopUpdatingLocation: @escaping (AnyHashable) -> EffectPublisher<Never, Never> = { _ in
->>>>>>> 68cb1f3e
         _unimplemented("stopUpdatingLocation")
       }
     ) -> Self {
