{
  "pins" : [
    {
      "identity" : "combine-schedulers",
      "kind" : "remoteSourceControl",
      "location" : "https://github.com/pointfreeco/combine-schedulers",
      "state" : {
        "revision" : "ec62f32d21584214a4b27c8cee2b2ad70ab2c38a",
        "version" : "0.11.0"
      }
    },
    {
      "identity" : "swift-case-paths",
      "kind" : "remoteSourceControl",
      "location" : "https://github.com/pointfreeco/swift-case-paths",
      "state" : {
        "revision" : "fc45e7b2cfece9dd80b5a45e6469ffe67fe67984",
        "version" : "0.14.1"
      }
    },
    {
      "identity" : "swift-clocks",
      "kind" : "remoteSourceControl",
      "location" : "https://github.com/pointfreeco/swift-clocks",
      "state" : {
        "revision" : "0fbaebfc013715dab44d715a4d350ba37f297e4d",
        "version" : "0.4.0"
      }
    },
    {
      "identity" : "swift-collections",
      "kind" : "remoteSourceControl",
      "location" : "https://github.com/apple/swift-collections",
      "state" : {
        "revision" : "937e904258d22af6e447a0b72c0bc67583ef64a2",
        "version" : "1.0.4"
      }
    },
    {
      "identity" : "swift-composable-architecture",
      "kind" : "remoteSourceControl",
      "location" : "https://github.com/pointfreeco/swift-composable-architecture",
      "state" : {
<<<<<<< HEAD
        "revision" : "db2a55fd89ee5d88aa18a2325ba15654e619dc45",
        "version" : "0.57.0"
=======
        "revision" : "9f4202ab5b8422aa90f0ed983bf7652c3af7abf0",
        "version" : "0.59.0"
>>>>>>> 68cb1f3e
      }
    },
    {
      "identity" : "swift-concurrency-extras",
      "kind" : "remoteSourceControl",
      "location" : "https://github.com/pointfreeco/swift-concurrency-extras",
      "state" : {
        "revision" : "479750bd98fac2e813fffcf2af0728b5b0085795",
        "version" : "0.1.1"
      }
    },
    {
      "identity" : "swift-custom-dump",
      "kind" : "remoteSourceControl",
      "location" : "https://github.com/pointfreeco/swift-custom-dump",
      "state" : {
        "revision" : "4a87bb75be70c983a9548597e8783236feb3401e",
        "version" : "0.11.1"
      }
    },
    {
      "identity" : "swift-dependencies",
      "kind" : "remoteSourceControl",
      "location" : "https://github.com/pointfreeco/swift-dependencies",
      "state" : {
        "revision" : "16fd42ae04c6e7f74a6a86395d04722c641cccee",
        "version" : "0.6.0"
      }
    },
    {
      "identity" : "swift-identified-collections",
      "kind" : "remoteSourceControl",
      "location" : "https://github.com/pointfreeco/swift-identified-collections",
      "state" : {
        "revision" : "d01446a78fb768adc9a78cbb6df07767c8ccfc29",
        "version" : "0.8.0"
      }
    },
    {
      "identity" : "swiftui-navigation",
      "kind" : "remoteSourceControl",
      "location" : "https://github.com/pointfreeco/swiftui-navigation",
      "state" : {
        "revision" : "2aa885e719087ee19df251c08a5980ad3e787f12",
        "version" : "0.8.0"
      }
    },
    {
      "identity" : "xctest-dynamic-overlay",
      "kind" : "remoteSourceControl",
      "location" : "https://github.com/pointfreeco/xctest-dynamic-overlay",
      "state" : {
        "revision" : "50843cbb8551db836adec2290bb4bc6bac5c1865",
        "version" : "0.9.0"
      }
    }
  ],
  "version" : 2
}<|MERGE_RESOLUTION|>--- conflicted
+++ resolved
@@ -41,13 +41,8 @@
       "kind" : "remoteSourceControl",
       "location" : "https://github.com/pointfreeco/swift-composable-architecture",
       "state" : {
-<<<<<<< HEAD
-        "revision" : "db2a55fd89ee5d88aa18a2325ba15654e619dc45",
-        "version" : "0.57.0"
-=======
         "revision" : "9f4202ab5b8422aa90f0ed983bf7652c3af7abf0",
         "version" : "0.59.0"
->>>>>>> 68cb1f3e
       }
     },
     {
